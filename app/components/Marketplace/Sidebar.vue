<template>
	<!-- the logo row -->
	<div class="w-64 p-4 border-r flex flex-col sticky top-0 h-screen">
		<NuxtLink to="/" class="mb-6">
			<div class="flex items-center space-x-3">
				<div
					class="w-10 h-10 bg-primary rounded-full flex items-center justify-center"
				>
					<span class="text-primary-foreground font-bold text-lg">c.</span>
				</div>
				<span class="text-xl font-bold text-foreground">circa</span>
			</div>
		</NuxtLink>

		<ProfileDropdown />

		<NuxtLink to="/marketplace" class="text-lg font-semibold text-muted-foreground mt-6 mb-2 hover:text-primary transition-colors">
			Marketplace
<<<<<<< HEAD
		</NuxtLink>
		<NuxtLink to="/marketplace/item" class="mb-2">
			<Button variant="outline" class="justify-start shadow-md">
=======
		</h1>
		<Button asChild variant="outline" class="mb-2 justify-start shadow-md">
			<NuxtLink to="/marketplace/item">
>>>>>>> 2d9254f6
				<Plus class="w-4 h-4" />
				Add Item
			</NuxtLink>
		</Button>
		<ul>
			<li class="mt-2">
				<NuxtLink
					to="/marketplace/my-listings"
					class="flex items-center text-muted-foreground hover:text-primary hover:bg-primary/10 rounded-md p-2 transition-colors"
				>
					<List class="w-5 h-5 mr-3" />
					<span>My Listings</span>
				</NuxtLink>
			</li>
			<li class="mt-2">
				<a
					href="#"
					class="flex items-center text-muted-foreground hover:text-primary hover:bg-primary/10 rounded-md p-2 transition-colors"
				>
					<MessageSquare class="w-5 h-5 mr-3" />
					<span>Messages</span>
				</a>
			</li>
		</ul>

		<Separator class="my-2" />

		<h1 class="text-lg font-semibold text-muted-foreground mt-2 mb-2">
			Categories
		</h1>
		<ul>
			<li
				v-for="category in categories"
				:key="category.id ?? category.slug"
				class="mt-2"
			>
				<NuxtLink
					:to="`/marketplace/category/${encodeURIComponent(category.slug)}`"
					class="flex items-center text-muted-foreground hover:text-primary hover:bg-primary/10 rounded-md p-2 transition-colors"
				>
					<component
						:is="resolveIcon(category.icon_key)"
						class="w-5 h-5 mr-3"
					/>
					<span>{{ category.name }}</span>
				</NuxtLink>
			</li>
			<li class="mt-2">
				<NuxtLink
					to="/marketplace/category"
					class="flex items-center text-muted-foreground hover:text-primary hover:bg-primary/10 rounded-md p-2 transition-colors"
				>
					<Ellipsis class="w-5 h-5 mr-3" />
					<span>Show all categories</span>
				</NuxtLink>
			</li>
		</ul>

		<div class="mt-auto">
			<Separator class="my-2" />
			<ul>
				<li class="mt-2">
					<NuxtLink
						to="/support"
						class="flex items-center text-muted-foreground hover:text-primary hover:bg-primary/10 rounded-md p-2 transition-colors"
					>
						<LifeBuoy class="w-5 h-5 mr-3" />
						<span>Help & Support</span>
					</NuxtLink>
				</li>
			</ul>
		</div>
	</div>
</template>

<script setup lang="ts">
import { List, MessageSquare, Ellipsis, LifeBuoy, Plus } from "lucide-vue-next";
import { useCategoriesStore } from "~/stores/categories.store";
import { ICONS } from "~/lib/icon.map";

import { Separator } from "~/components/ui/separator";
import { Button } from "~/components/ui/button";
import { storeToRefs } from "pinia";

const categoriesStore = useCategoriesStore();
categoriesStore.fetch();

const { categories } = storeToRefs(categoriesStore);

const resolveIcon = (key?: string): Component => {
	return ICONS[key as keyof typeof ICONS] ?? Ellipsis;
};
</script><|MERGE_RESOLUTION|>--- conflicted
+++ resolved
@@ -16,15 +16,9 @@
 
 		<NuxtLink to="/marketplace" class="text-lg font-semibold text-muted-foreground mt-6 mb-2 hover:text-primary transition-colors">
 			Marketplace
-<<<<<<< HEAD
 		</NuxtLink>
-		<NuxtLink to="/marketplace/item" class="mb-2">
-			<Button variant="outline" class="justify-start shadow-md">
-=======
-		</h1>
 		<Button asChild variant="outline" class="mb-2 justify-start shadow-md">
 			<NuxtLink to="/marketplace/item">
->>>>>>> 2d9254f6
 				<Plus class="w-4 h-4" />
 				Add Item
 			</NuxtLink>
